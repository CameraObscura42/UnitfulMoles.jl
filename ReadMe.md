--- conflicted
+++ resolved
@@ -4,52 +4,38 @@
 [![codecov.io](http://codecov.io/github/cesaraustralia/Dispersal.jl/coverage.svg?branch=master)](http://codecov.io/github/rafaqz/UnitfulMoles.jl?branch=master)
 
 This package provides a standardised method for defining mol units for the Julia
-language, using Unitful.jl. 
+language, using Unitful.jl.
 
 ## Moles
 
 The main command is the `@mol` macro:
 
 ```julia
-julia> @mol Foo
-mol(Foo)
+julia> using UnitfulMoles, Unitful
+
+julia> @mol A
+molA
 ```
 
-You can assign a molar weight to the unit
+This allows for stoichiometric ratios to be expressed more naturally:
 
 ```julia
-julia> @mol C 12.011                                               
-molC                                                             
+julia> @mol B
+molB
+
+julia> 0.5molA/molB
+0.5 molA molB^-1
 ```
 
-which allows conversion between mol and g:
+You can also assign a molar weight to the unit
+to allow conversion between mol and g:
 
-<<<<<<< HEAD
-```
-jpickulia> @mol N 14.0067
-molN                                                             
-=======
 ```julia
 julia> @mol N 14.0067
-mol(N)                                                             
->>>>>>> 2c92394b
+molN
 
-julia> uconvert(u"g", 5molN)                                       
-70.0335 g 
-```
-
-And allows units to be expressed as mol / mol:
-
-```julia
-julia> @mol O 15.999
-<<<<<<< HEAD
-molO                                                             
-=======
-mol(O)
-
->>>>>>> 2c92394b
-julia> 0.5molC/molN                                                
-0.5 molC molN^-1    
+julia> uconvert(u"g", 5molN)
+70.0335 g
 ```
 
 A set of predefined mol units is maintained separately in
@@ -63,26 +49,28 @@
 julia> @mol O 15.999
 molO
 
-julia> @compound NO3                                      
-molNO3                                                    
+julia> @compound NO3
+molNO3
 ```
 
 And weight conversions work for free!
 
 ```julia
-julia> uconvert(u"g", 10molNO3)                             
-620.037 g                                                   
+julia> uconvert(u"g", 10molNO3)
+620.037 g
 ```
-
 
 You can also use these macros in assignments:
 
 ```julia
+julia> @mol C 12.011
+molC
+
 julia> x = (100@compound CO2) / 25u"L"
 4.0 L^-1 molCO2
 
 julia> uconvert(u"g/L", x)
-176.3600000000001 g L^-1
+176.036 g L^-1
 ```
 
 ## C-mol and others
@@ -92,14 +80,18 @@
 relative to one mole of C:
 
 ```julia
-@xmol C C8H10N4O2
+julia> @mol H 1.008
+molH
 
-julia> uconvert(molC8H10N4O2, 1CmolC8H10N4O2)                             
-0.125 molC8H10N4O2                                                      
+julia> @xmol C C8H10N4O2
+C-molC8H10N4O2
+
+julia> uconvert(molC8H10N4O2, 1CmolC8H10N4O2)
+0.125 molC8H10N4O2
 
 julia> uconvert(CmolC8H10N4O2, 1molC8H10N4O2)
-8.0 CmolC8H10N4O2
-                                                                          
-julia> uconvert(u"g", 1CmolC8H10N4O2)                                     
-24.27425 g                                                                
+8.0 C-molC8H10N4O2
+
+julia> uconvert(u"g", 1CmolC8H10N4O2)
+24.274099999999997 g
 ```